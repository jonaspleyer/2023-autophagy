from cr_autophagy_pyo3 import SimulationSettings, run_simulation
import cr_autophagy as cra


if __name__ == "__main__":
    simulation_settings = SimulationSettings()

    ##### set biological simulation settings

    # mass and size
    simulation_settings.cell_radius_r11 = 10.0 # nm
    simulation_settings.cell_radius_cargo = simulation_settings.cell_radius_r11
    simulation_settings.mass_r11 = 4.0 / 3.0 * np.pi * simulation_settings.cell_radius_r11**3
    simulation_settings.mass_cargo = 3 * simulation_settings.mass_r11

    # number of cells
    simulation_settings.n_cells_cargo = 420
    simulation_settings.n_cells_r11 = 55

    # domain size
    simulation_settings.domain_size = 200.0
    simulation_settings.domain_cargo_radius_max = 80.0
    simulation_settings.domain_r11_radius_min = 85.0

    # interaction ranges
    simulation_settings.interaction_range_cargo_cargo = 0.4 * (simulation_settings.cell_radius_cargo + simulation_settings.cell_radius_r11)
    simulation_settings.interaction_range_r11_r11 = 0.4 * (simulation_settings.cell_radius_cargo + simulation_settings.cell_radius_r11)
    simulation_settings.interaction_range_r11_cargo = 0.4 * (simulation_settings.cell_radius_cargo + simulation_settings.cell_radius_r11)
    simulation_settings.interaction_relative_neighbour_distance = 2.0


    print(simulation_settings.cell_radius_r11)

    # HIGH AFFINITY CONFIGURATION
    #simulation_settings.potential_strength_cargo_r11 = 0.01
    #simulation_settings.potential_strength_cargo_r11_avidity = 0.00

    # HIGH AVIDITY CONFIGURATION
<<<<<<< HEAD
    simulation_settings.potential_strength_cargo_cargo = 2.0
    simulation_settings.potential_strength_r11_r11 = 0.6
    simulation_settings.potential_strength_cargo_r11 = 0.1
    simulation_settings.potential_strength_cargo_r11_avidity = 1.0

    simulation_settings.n_times = 60_001
    simulation_settings.dt = 2.5
    simulation_settings.save_interval = 1_000
    simulation_settings.extra_saves = np.arange(29_000, 30_001, 100)
=======
    simulation_settings.potential_strength_r11_r11 = 0.002
    simulation_settings.potential_strength_cargo_r11 = 0.0
    simulation_settings.potential_strength_cargo_r11_avidity = 0.02

    simulation_settings.n_times = 40_001
    simulation_settings.dt = 2.0
    simulation_settings.save_interval = 200
>>>>>>> fee4ac8d

    simulation_settings.n_threads = 1

    simulation_settings.kb_temperature_r11 = 0.001

    from pathlib import Path
    import os
    output_path = Path(run_simulation(simulation_settings))

    print("Saving Snapshots")
    cra.save_all_snapshots(output_path, threads=14)#simulation_settings.n_threads)

    print("Saving cluster analysis plots")
<<<<<<< HEAD
   # cra.save_all_cluster_information_plots(output_path, threads=0,show_bar=True, connection_distance=2.5)

    print("Saving kde plots")
   # cra.save_all_kernel_density(output_path, threads=0, bw_method=0.25)
=======
    cra.save_all_cluster_information_plots(
        output_path,
        threads=0,
        show_bar=True,
        connection_distance=2.5
    )

    print("Saving kde plots")
    cra.save_all_kernel_density(
        output_path,
        threads=0,
        bw_method=0.25
    )
>>>>>>> fee4ac8d

    # Also create a movie with ffmpeg
    print("Generating Snapshot Movie")
    bashcmd = f"ffmpeg -v quiet -stats -y -r 30 -f image2 -pattern_type glob -i '{output_path}/snapshots/*.png' -c:v h264 -pix_fmt yuv420p -strict -2 {output_path}/snapshot_movie.mp4"
    os.system(bashcmd)<|MERGE_RESOLUTION|>--- conflicted
+++ resolved
@@ -36,7 +36,6 @@
     #simulation_settings.potential_strength_cargo_r11_avidity = 0.00
 
     # HIGH AVIDITY CONFIGURATION
-<<<<<<< HEAD
     simulation_settings.potential_strength_cargo_cargo = 2.0
     simulation_settings.potential_strength_r11_r11 = 0.6
     simulation_settings.potential_strength_cargo_r11 = 0.1
@@ -46,15 +45,6 @@
     simulation_settings.dt = 2.5
     simulation_settings.save_interval = 1_000
     simulation_settings.extra_saves = np.arange(29_000, 30_001, 100)
-=======
-    simulation_settings.potential_strength_r11_r11 = 0.002
-    simulation_settings.potential_strength_cargo_r11 = 0.0
-    simulation_settings.potential_strength_cargo_r11_avidity = 0.02
-
-    simulation_settings.n_times = 40_001
-    simulation_settings.dt = 2.0
-    simulation_settings.save_interval = 200
->>>>>>> fee4ac8d
 
     simulation_settings.n_threads = 1
 
@@ -68,12 +58,6 @@
     cra.save_all_snapshots(output_path, threads=14)#simulation_settings.n_threads)
 
     print("Saving cluster analysis plots")
-<<<<<<< HEAD
-   # cra.save_all_cluster_information_plots(output_path, threads=0,show_bar=True, connection_distance=2.5)
-
-    print("Saving kde plots")
-   # cra.save_all_kernel_density(output_path, threads=0, bw_method=0.25)
-=======
     cra.save_all_cluster_information_plots(
         output_path,
         threads=0,
@@ -87,7 +71,6 @@
         threads=0,
         bw_method=0.25
     )
->>>>>>> fee4ac8d
 
     # Also create a movie with ffmpeg
     print("Generating Snapshot Movie")
